--- conflicted
+++ resolved
@@ -376,7 +376,23 @@
             **kwargs,
         )
 
-<<<<<<< HEAD
+    def __call__(
+        self, x: Array, *, key: Optional["jax.random.PRNGKey"] = None
+    ) -> Array:
+        """**Arguments:**
+
+        - `x`: The input. Should be a JAX array of shape
+            `(channels, dim_1, dim_2, dim_3)`.
+        - `key`: Ignored; provided for compatibility with the rest of the Equinox API.
+            (Keyword only argument.)
+
+        **Returns:**
+
+        A JAX array of shape `(channels, new_dim_1, new_dim_2, new_dim_3)`.
+        """
+
+        return super().__call__(x)
+
 
 class AdaptiveAvgPool1d(Module):
     """Adaptive 1D downsampling for a target shape."""
@@ -391,25 +407,17 @@
 
         self.target_size = target_size
 
-=======
->>>>>>> 7e642ba8
-    def __call__(
-        self, x: Array, *, key: Optional["jax.random.PRNGKey"] = None
-    ) -> Array:
-        """**Arguments:**
-
-<<<<<<< HEAD
+    def __call__(
+        self, x: Array, *, key: Optional["jax.random.PRNGKey"] = None
+    ) -> Array:
+        """**Arguments:**
+
         - `x`: The input. Should be a JAX array of shape `(channels)`.
-=======
-        - `x`: The input. Should be a JAX array of shape
-            `(channels, dim_1, dim_2, dim_3)`.
->>>>>>> 7e642ba8
-        - `key`: Ignored; provided for compatibility with the rest of the Equinox API.
-            (Keyword only argument.)
-
-        **Returns:**
-
-<<<<<<< HEAD
+        - `key`: Ignored; provided for compatibility with the rest of the Equinox API.
+            (Keyword only argument.)
+
+        **Returns:**
+
         A JAX array of shape `(target_size)`.
         """
         if x.ndim != 1:
@@ -437,10 +445,4 @@
             mean = jax.vmap(jnp.mean)(
                 jax.vmap(jnp.mean)(x.reshape(-1, channels // self.target_size))
             )
-        return mean
-=======
-        A JAX array of shape `(channels, new_dim_1, new_dim_2, new_dim_3)`.
-        """
-
-        return super().__call__(x)
->>>>>>> 7e642ba8
+        return mean